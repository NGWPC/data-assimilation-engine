import re
import fsspec
import pandas as pd
import geopandas as gpd
import numpy as np
from shapely.geometry import Point

class SnotelDataLoader:
    @staticmethod
    def list_snotel_filenames():
        """
        List SNOTEL CSV files available in the S3 bucket.
        
        Returns
        -------
        list
            List of filenames (strings) of SNOTEL CSV files in the S3 bucket
        """
        fs = fsspec.filesystem('s3')
        path = 'ngwpc-forcing/snotel_csv/'
        objects = fs.ls(path)

        filenames = [obj.split('/')[-1] for obj in objects if '/' in obj]
        
        # Filter out empty strings
        snotel_filenames = [f for f in filenames if f]

        return snotel_filenames

    @staticmethod
    def parse_snotel_filenames(filenames):
        """
        Parse latitude and longitude from SNOTEL filenames and create a GeoDataFrame.
        
        Parameters
        ----------
        filenames : list
            List of SNOTEL filenames to parse
        
        Returns
        -------
        geopandas.GeoDataFrame
            GeoDataFrame with columns for station_id, latitude, longitude, filename,
            and geometry (Point objects)
        """
        data = []
        
        for filename in filenames:
            # Skip if not a CSV file
            if not filename.endswith('.csv'):
                continue
                
            # Use regex to extract information from the filename
            # Only works with files created by the pre-processor script
            match = re.search(r'(\d+)_LAT_([\d.-]+)_LON_([\d.-]+)\.csv', filename)
            
            if match:
                station_id = match.group(1)
                latitude = float(match.group(2))
                longitude = float(match.group(3))
                
                data.append({
                    'station_id': station_id,
                    'latitude': latitude,
                    'longitude': longitude,
                    'filename': filename,
                    'geometry': Point(longitude, latitude)
                })
        
        # Convert to GeoDataFrame for spatial operations
        stations_gdf = gpd.GeoDataFrame(data, geometry='geometry')
        
        # Converts to EPSG:4326 for the coordinates
        stations_gdf.crs = "EPSG:4326"
        
        return stations_gdf
    
    @staticmethod
    def load_snotel_data(stations_in_basin, date):
        """
        Load SNOTEL SWE data for stations within the basin for a specific date.
        Optimized for loading a single timestep. 
        
        Parameters
        ----------
        stations_in_basin : geopandas.GeoDataFrame
            GeoDataFrame of SNOTEL stations that are within the basin
        date : str
            Date string in format 'YYYY-MM-DD'
        
        Returns
        -------
        pandas.DataFrame
            DataFrame with station information and SWE values for the specified date
        """
        if stations_in_basin.empty:
            return pd.DataFrame()
        
        # Initialize a list to store data
        snotel_data_list = []
        
        # S3 filesystem
        fs = fsspec.filesystem('s3')
        
        # Process each station in the basin
        for _, station in stations_in_basin.iterrows():
            filename = station['filename']
            s3_path = f"s3://ngwpc-forcing/snotel_csv/{filename}"
            
            try:
                # Open and read the CSV file
                with fs.open(s3_path, 'r') as file:
                    df = pd.read_csv(file)
                    # Convert the target date to datetime
                    target_date = pd.to_datetime(date)
                    
                    # Filter for rows where the date matches the target date
                    df['date'] = pd.to_datetime(df['date'])
                    df_filtered = df[df['date'].dt.date == target_date.date()]
                    
                    if not df_filtered.empty:
                        # Get the SWE value for this date
                        swe_value = df_filtered['snotel_swe'].iloc[0]
                        
                        # Create a record with station info and SWE value
                        snotel_data_list.append({
                            'station_id': station['station_id'],
                            'latitude': station['latitude'],
                            'longitude': station['longitude'],
                            'swe': swe_value
                        })
                    else:
                        print(f"No data found for station {station['station_id']} on {date}")
            except Exception as e:
                print(f"Error loading SNOTEL data for station {station['station_id']}: {e}")
        
        # Convert list to DataFrame
        snotel_df = pd.DataFrame(snotel_data_list)       
        return snotel_df
        
    @staticmethod
    def get_snotel_timeseries(basin_geometry, times, stations_in_basin):
        """
        Get time series data for SNOTEL stations within a basin.
        Optimized for loading multiple timesteps.
        
        Parameters
        ----------
        basin_geometry : shapely.geometry
            Basin geometry to use for filtering stations
        times : numpy.ndarray
            Array of datetime objects representing the time points to extract
        stations_in_basin : geopandas.GeoDataFrame
            GeoDataFrame of SNOTEL stations that are within the basin
        
        Returns
        -------
        pandas.DataFrame
            DataFrame with station information and SWE values for each timestamp
        """
        
        if stations_in_basin.empty:
            print("No SNOTEL stations found within the basin.")
            return pd.DataFrame()
        
        start_date = pd.Timestamp(min(times))
        end_date = pd.Timestamp(max(times))

        # Initialize a list to store all station data
        all_station_data = []
        
        # create an S3 filesystem
        fs = fsspec.filesystem('s3')
        
        # Process each station in the basin
        for _, station in stations_in_basin.iterrows():
            filename = station['filename']
            s3_path = f"s3://ngwpc-forcing/snotel_csv/{filename}"
            
            try:
                # Open and read the CSV file
                with fs.open(s3_path, 'r') as file:
                    df = pd.read_csv(file)
                    df['date'] = pd.to_datetime(df['date'])
                    
                    # Filter for dates within time range
                    df_filtered = df[(df['date'] >= start_date) & (df['date'] <= end_date)].copy()
                    
                    if not df_filtered.empty:
                        # Add station info to each row, then append to the list
                        df_filtered.loc[:, 'station_id'] = station['station_id']
                        df_filtered.loc[:, 'latitude'] = station['latitude']
                        df_filtered.loc[:, 'longitude'] = station['longitude']
                        all_station_data.append(df_filtered)
                    else:
                        print(f"No data found for station {station['station_id']} in date range")
            except Exception as e:
                print(f"Error loading SNOTEL data for station {station['station_id']}: {e}")
        
        # Combine all station data
        if all_station_data:
            snotel_df = pd.concat(all_station_data)
            return snotel_df
        else:
            return pd.DataFrame()
       
    @staticmethod
    def extract_snotel_timeseries(snotel_df, times):
        """
        Extract SNOTEL SWE values for specified dates from all stations.
        Assumes data is pre-processed to contain only 06z measurements.
        
        Parameters
        ----------
        snotel_df : pandas.DataFrame
            DataFrame with SNOTEL data for stations within the basin
        times : numpy.ndarray
            Array of datetime objects representing the time points to extract
        
        Returns
        -------
        dict
            Dictionary with station_id as keys and arrays of SWE values as values
        """
        if snotel_df.empty:
            return {}
        
        # Convert times to dates once and create lookup dictionary
        time_dates = [pd.to_datetime(t).date() if not isinstance(t, pd.Timestamp) 
                      else t.date() for t in times]
        time_to_idx = {date: idx for idx, date in enumerate(time_dates)}
        
        # Add date column
        snotel_df['date_only'] = snotel_df['date'].dt.date
        
        # Get unique station IDs
        station_ids = snotel_df['station_id'].unique()
        
        # Initialize a dictionary to store results
        snotel_data = {}
        
        for station_id in station_ids:
            # Filter data for this station
            station_df = snotel_df[snotel_df['station_id'] == station_id]
            
            # Create a time series for this station
            swe_values = np.full(len(times), np.nan)
            
            # Create date->SWE lookup dictionary
            # If multiple measurements per day, take the first one
            date_swe_dict = {}
            for _, row in station_df.iterrows():
                date = row['date_only']
                if date not in date_swe_dict:
                    date_swe_dict[date] = row['snotel_swe']
            
            # Fill SWE values using lookup dictionaries
            for date, idx in time_to_idx.items():
                if date in date_swe_dict:
                    swe_values[idx] = date_swe_dict[date]
            
            # Only add stations that have at least some valid data
            if not np.isnan(swe_values).all():
                snotel_data[station_id] = {
                    'swe': swe_values,
                    'latitude': station_df['latitude'].iloc[0],
                    'longitude': station_df['longitude'].iloc[0]
                }
            else:
                print(f"No measurements found for station {station_id} - excluding from results")
        
        return snotel_data


class SnotelCalculator:
    @staticmethod
    def find_stations_in_basin(stations_gdf, basin_geometry):
        """
        Find SNOTEL stations that fall within the basin geometry.
        
        Parameters
        ----------
        stations_gdf : geopandas.GeoDataFrame
            GeoDataFrame containing SNOTEL station information
        basin_geometry : shapely.geometry
            Basin geometry to use for filtering stations
            
        Returns
        -------
        geopandas.GeoDataFrame
            Filtered GeoDataFrame containing only stations within the basin
        """
        # Ensure CRS match between stations and basin geometry
        if hasattr(basin_geometry, 'crs') and basin_geometry.crs != stations_gdf.crs:
            stations_gdf = stations_gdf.to_crs(basin_geometry.crs)
        
        # Filter stations within the basin
        stations_in_basin = stations_gdf[stations_gdf.intersects(basin_geometry)]
<<<<<<< HEAD
        
        #print(f"stations_in_basin: {stations_in_basin}")
=======
>>>>>>> 73cb2338

        if not stations_in_basin['station_id'].empty:
            station_return = []
            for stations in stations_in_basin['station_id']:
                station_return.append(stations)
            print(f"{len(station_return)} SNOTEL stations found in basin: {station_return}")
        
        return stations_in_basin

class SnotelPlotter:
    @staticmethod
    def add_snotel_overlay(ax, snotel_data, proj):
        """
        Add SNOTEL SWE data as text overlays on a map.
        
        Parameters
        ----------
        ax : matplotlib.axes.Axes
            Axes object to add overlay to
        snotel_data : pandas.DataFrame
            DataFrame with station information and SWE values
        proj : cartopy.crs
            Projection to use
            
        Returns
        -------
        matplotlib.axes.Axes
            Updated axes with SNOTEL overlay
        """
        if snotel_data.empty:
            return ax
        
        # Plot each SNOTEL station
        for _, station in snotel_data.iterrows():
            swe_value = f"{station['swe']:.2f}"
            color = '#990000'
            
            # Add text of swe_values at location
            ax.text(
                station['longitude'] + 0.0005, 
                station['latitude'] - 0.0005, 
                swe_value,
                fontsize=11,
                ha='left',
                va='top',
                transform=proj,
                fontweight='bold',
                color= color
            )
            
            # Add a marker for the station location
            ax.plot(
                station['longitude'], 
                station['latitude'], 
                'o',
                markersize=3,
                transform=proj,
                color=color
            )

        # Check if the dataframe has any rows
        if not snotel_data.empty:
            # Create custom legend entry only once (instead of within for loop)
            custom_lines = [Line2D([0], [0], marker='o', color='w', 
                                  markerfacecolor=color, markersize=5,
                                  label='SNOTEL Stations (SWE)')]
    
        ax.legend(handles=custom_lines,
              loc='upper right',
              fontsize=10, 
              framealpha=0.5,
              bbox_to_anchor=(1.25, 1.05))
        
        return ax<|MERGE_RESOLUTION|>--- conflicted
+++ resolved
@@ -296,11 +296,6 @@
         
         # Filter stations within the basin
         stations_in_basin = stations_gdf[stations_gdf.intersects(basin_geometry)]
-<<<<<<< HEAD
-        
-        #print(f"stations_in_basin: {stations_in_basin}")
-=======
->>>>>>> 73cb2338
 
         if not stations_in_basin['station_id'].empty:
             station_return = []
